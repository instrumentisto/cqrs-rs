--- conflicted
+++ resolved
@@ -46,10 +46,6 @@
         arr: &'static [&'static str; N],
         at: usize,
     ) -> &'static [&'static str] {
-<<<<<<< HEAD
-        #[allow(unsafe_code, reason = "macro internals")]
-        unsafe { std::slice::from_raw_parts(arr.as_ptr(), at) }
-=======
         if at > N {
             panic!("index out of bounds: {at} > {N}");
         }
@@ -57,6 +53,5 @@
         unsafe {
             std::slice::from_raw_parts(arr.as_ptr(), at)
         }
->>>>>>> ae024725
     }
 }