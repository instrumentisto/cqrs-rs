--- conflicted
+++ resolved
@@ -2,11 +2,7 @@
 
 use proc_macro2::TokenStream;
 use quote::quote;
-<<<<<<< HEAD
-use syn::{parse_quote, Result};
-=======
 use syn::{parse_quote, spanned::Spanned as _, Error, Result};
->>>>>>> ae024725
 use synstructure::Structure;
 
 use crate::{event::typed_event, util};
@@ -67,7 +63,6 @@
 
     let structure = Structure::try_new(&input)?;
     util::assert_all_enum_variants_have_single_field(&structure, TRAIT_NAME)?;
-<<<<<<< HEAD
 
     let syn::Data::Enum(data) = input.data else {
         unreachable!("already checked")
@@ -87,27 +82,6 @@
             .push(parse_quote!(#ty: ::cqrs::Event));
     }
 
-=======
-
-    let syn::Data::Enum(data) = input.data else {
-        unreachable!("already checked")
-    };
-
-    let type_name = &input.ident;
-
-    let mut where_clause = input
-        .generics
-        .where_clause
-        .clone()
-        .unwrap_or_else(|| parse_quote!(where));
-    for v in &data.variants {
-        let ty = &v.fields.iter().next().expect("already checked").ty;
-        where_clause
-            .predicates
-            .push(parse_quote!(#ty: ::cqrs::Event));
-    }
-
->>>>>>> ae024725
     let variant = data.variants.iter().map(|v| {
         let ident = &v.ident;
         let field = &v.fields.iter().next().expect("already checked");
