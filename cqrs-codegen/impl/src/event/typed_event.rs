//! Codegen for [`cqrs::TypedEvent`].

use proc_macro2::TokenStream;
use quote::quote;
use syn::{parse_quote, spanned::Spanned as _, Error, Result};
use synstructure::Structure;

use crate::util;

/// Name of the derived trait.
const TRAIT_NAME: &str = "TypedEvent";

/// Implements `cqrs::TypedEvent` part of [`crate::event_derive`] macro
/// expansion.
pub fn derive(input: syn::DeriveInput) -> Result<TokenStream> {
    util::derive(input, TRAIT_NAME, derive_struct, derive_enum)
}

/// Implements `cqrs::TypedEvent` part of [`crate::event_derive`] macro
/// expansion for structs.
fn derive_struct(input: syn::DeriveInput) -> Result<TokenStream> {
    let type_name = &input.ident;
    let (impl_gens, ty_gens, where_clause) = input.generics.split_for_impl();

    let mut where_clause = where_clause.cloned().unwrap_or_else(|| parse_quote!(where));
    where_clause
        .predicates
        .push(parse_quote!(Self: ::cqrs::StaticTypedEvent));

    let const_doc = format!("Type names of [`{type_name}`] events.");

    Ok(quote! {
        #[automatically_derived]
        impl#impl_gens ::cqrs::TypedEvent for #type_name#ty_gens #where_clause {
            #[doc = #const_doc]
            const EVENT_TYPES: &'static [::cqrs::EventType] = &[
                <Self as ::cqrs::StaticTypedEvent>::EVENT_TYPE
            ];
        }
    })
}

/// Implements `cqrs::TypedEvent` part of [`crate::event_derive`] macro
/// expansion for enums via [`synstructure`].
fn derive_enum(input: syn::DeriveInput) -> Result<TokenStream> {
    let structure = Structure::try_new(&input)?;
    util::assert_all_enum_variants_have_single_field(&structure, TRAIT_NAME)?;

    let iter = structure
        .variants()
        .iter()
        .map(|variant| variant.ast().fields.iter())
        .flatten();

    let mut types = Vec::new();
    for field in iter {
        let mut path = match &field.ty {
            syn::Type::Path(path) => path.path.clone(),
            _ => {
                return Err(Error::new(
                    field.span(),
                    "TypedEvent can only be derived for enums \
                     with variants containing owned scalar data",
                ))
            }
        };

        // type-path cannot ever be empty, unless there is an error in syn
        let first_segment = path.segments.first().unwrap();

        let is_generic = input.generics.params.iter().any(|p| match p {
            syn::GenericParam::Type(p) => p.ident == first_segment.ident,
            syn::GenericParam::Const(_) | syn::GenericParam::Lifetime(_) => false,
        });
        if is_generic {
            return Err(Error::new(
                first_segment.ident.span(),
                "Type parameters are not allowed here, as they cannot have \
                 associated constants (but generic types dependent on generic \
                 type parameters, e.g., 'Event<T>', are fine)",
            ));
        }

        // type-path cannot ever be empty, unless there is an error in syn
        let last_segment = path.segments.last_mut().unwrap();

        if let syn::PathArguments::AngleBracketed(args) = &mut last_segment.arguments {
            args.colon2_token = Some(Default::default());
        }

        types.push(path);
    }

    let type_name = &input.ident;
    let const_doc = format!("Type names of [`{type_name}`] events.");

    let mut where_clause = input
        .generics
        .where_clause
        .clone()
        .unwrap_or_else(|| parse_quote!(where));
    for ty in &types {
        where_clause
            .predicates
            .push(parse_quote!(#ty: ::cqrs::TypedEvent));
    }

    let (impl_generics, ty_generics, _) = input.generics.split_for_impl();

    let subtypes = types
        .iter()
        .map(|ty| quote! { <#ty as ::cqrs::TypedEvent>::EVENT_TYPES })
        .collect::<Vec<_>>();

    let len = quote! {
        0 #(+ #subtypes.len())*
    };

    Ok(quote! {
        #[automatically_derived]
        impl#impl_generics ::cqrs::TypedEvent for #type_name#ty_generics #where_clause {
            #[doc = #const_doc]
<<<<<<< HEAD
            const EVENT_TYPES: &'static [::cqrs::EventType] = {
=======
            const EVENT_TYPES: &'static [::cqrs::EventType] =
>>>>>>> ae024725
                ::cqrs::private::slice_arr(
                    &const {
                        const __LEN: usize = 128;
                        if #len > __LEN {
<<<<<<< HEAD
                            panic!("`cqrs::TypedEvent::EVENT_TYPES` limit reached");
=======
                            panic!("`cqrs::TypedEvent::EVENT_TYPES` limit \
                                    reached: 128");
>>>>>>> ae024725
                        }

                        let mut out = [""; __LEN];
                        let mut len = 0;

                        #({
                            let mut i = 0;
                            while i < #subtypes.len() {
                                out[len] = #subtypes[i];
                                i += 1;
                                len += 1;
                            }
                        })*

                        out
                    },
                    #len,
<<<<<<< HEAD
                )
            };
=======
                );
>>>>>>> ae024725
        }
    })
}

#[cfg(test)]
mod spec {
    use super::*;

    #[test]
    fn derives_struct_impl() {
        let input = syn::parse_quote! {
            #[event(name = "event")]
            struct Event;
        };

        let output = quote! {
            #[automatically_derived]
            impl ::cqrs::TypedEvent for Event
            where
                Self: ::cqrs::StaticTypedEvent
            {
                #[doc = "Type names of [`Event`] events."]
                const EVENT_TYPES: &'static [::cqrs::EventType] = &[
                    <Self as ::cqrs::StaticTypedEvent>::EVENT_TYPE
                ];
            }
        };

        assert_eq!(derive(input).unwrap().to_string(), output.to_string())
    }

    #[test]
    fn derives_enum_impl() {
        let input = syn::parse_quote! {
            enum Event {
                MyEvent(MyEvent),
                HisEvent(HisEvent),
                HerEvent(HerEvent),
            }
        };

        let output = quote! {
            #[automatically_derived]
            impl ::cqrs::TypedEvent for Event
            where
                MyEvent: ::cqrs::TypedEvent,
                HisEvent: ::cqrs::TypedEvent,
                HerEvent: ::cqrs::TypedEvent
            {
                #[doc = "Type names of [`Event`] events."]
                const EVENT_TYPES: &'static [::cqrs::EventType] = {
                    ::cqrs::const_concat_slices!(
                        ::cqrs::EventType,
                        <MyEvent as ::cqrs::TypedEvent>::EVENT_TYPES,
                        <HisEvent as ::cqrs::TypedEvent>::EVENT_TYPES,
                        <HerEvent as ::cqrs::TypedEvent>::EVENT_TYPES
                    )
                };
            }
        };

        assert_eq!(derive(input).unwrap().to_string(), output.to_string())
    }
}<|MERGE_RESOLUTION|>--- conflicted
+++ resolved
@@ -120,21 +120,13 @@
         #[automatically_derived]
         impl#impl_generics ::cqrs::TypedEvent for #type_name#ty_generics #where_clause {
             #[doc = #const_doc]
-<<<<<<< HEAD
-            const EVENT_TYPES: &'static [::cqrs::EventType] = {
-=======
             const EVENT_TYPES: &'static [::cqrs::EventType] =
->>>>>>> ae024725
                 ::cqrs::private::slice_arr(
                     &const {
                         const __LEN: usize = 128;
                         if #len > __LEN {
-<<<<<<< HEAD
-                            panic!("`cqrs::TypedEvent::EVENT_TYPES` limit reached");
-=======
                             panic!("`cqrs::TypedEvent::EVENT_TYPES` limit \
                                     reached: 128");
->>>>>>> ae024725
                         }
 
                         let mut out = [""; __LEN];
@@ -152,12 +144,7 @@
                         out
                     },
                     #len,
-<<<<<<< HEAD
-                )
-            };
-=======
                 );
->>>>>>> ae024725
         }
     })
 }
